--- conflicted
+++ resolved
@@ -31,12 +31,8 @@
   }
 }
 
-<<<<<<< HEAD
 // Unique id generator for initializing Clerks
 // var clerk_id_generator = make_id_generator()
-
-=======
->>>>>>> 97e776a8
 
 func MakeClerk(primary string, backup string) *Clerk {
   ck := new(Clerk)
