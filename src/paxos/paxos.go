package paxos

//
// Paxos library, to be included in an application.
// Multiple applications will run, each including
// a Paxos peer.
//
// Manages a sequence of agreed-on values.
// The set of peers is fixed.
// Copes with network failures (partition, msg loss, &c).
// Does not store anything persistently, so cannot handle crash+restart.
//
// The application interface:
//
// px = paxos.Make(peers []string, me string)
// px.Start(seq int, v interface{}) -- start agreement on new instance
// px.Status(seq int) (decided bool, v interface{}) -- get info about an instance
// px.Done(seq int) -- ok to forget all instances <= seq
// px.Max() int -- highest instance seq known, or -1
// px.Min() int -- instances before this seq have been forgotten
//

/*
Library implementing the Paxos protocol and managing a set of agreed upon values. Each
kvpaxos server will have an instance of this library which allows it to start agreement
negotiation about a new Paxos instance/run and retrieve the decision that was made. All 
library calls are stubs which use RPC communication with other peers to send messages 
back and forth and eventually reach agreements. To support systems that run for a long 
time, the agreement map is cleaned up by removing entries that all kvpaxos servers have 
indicated they will no longer need using the Done call.
*/

import "net"
import "net/rpc"
import "log"
import "os"
import "syscall"
import "sync"
//import "runtime"
import "time"
import "fmt"
//import "math"
import "math/rand"


type Paxos struct {
  mu sync.Mutex
  l net.Listener
  dead bool
  unreliable bool
  rpcCount int
  peers []string
  me int                         // index into peers[]
  peer_count int                 // Number of Paxos Peers
  state map[int]*AgreementState  // Key: Agreement instance number -> Value: Agreement State
  done map[string]int            // Key: Server name, Value: The most recently received value for that server's highest done value.
}

/*
The application wants paxos to start agreement instance with agreement_number and 
proposed value 'value'. Only agreement_numbers which the Paxos peers have not decided
to free from memory (i.e. above the minimum_done agreement which has been freed) are 
allowed.
If AgreementState for agreement_number not already created (by another proposer calling
Prepare_handler), it is initialized. 
Spawns a thread to act as the proposer to drive the agreement instance to a decision 
while the main thread handing the request returns right away.
The application will call Status() to find out if/when agreement is reached.
*/
func (px *Paxos) Start(agreement_number int, proposal_value interface{}) {
  px.mu.Lock()
  defer px.mu.Unlock()

  if agreement_number <= px.minimum_done_number() {
    return              // peers decided to free this agreement instance from memory
  }
  _, present := px.state[agreement_number]
  if !present {
    px.state[agreement_number] = px.make_default_agreementstate()
  }
  //fmt.Printf("Paxos Start (%s): agreement_number: %d, proposal_value: %v\n", short_name(px.peers[px.me], 7), agreement_number, proposal_value)

  // Spawn a thread to construct proposal and act as the proposer
  go px.proposer_role(agreement_number, proposal_value)

  return
}

/*
A client application of the Paxos library will call this method when it no longer
needs to call px.Status() for a particular agreement number. 
All replica servers keep track of Done calls they have received since any entries in
the px.state table for agreement instances below the minimum Done call agreement_number
can be deleted since all replica servers have indicated they no longer need to retrieve
the decision that was made for that agreement instance. 
Client replica server is done with all instances <= agreement_number.
*/
func (px *Paxos) Done(agreement_number int) {
  px.mu.Lock()
  defer px.mu.Unlock()
  // Update record of highest agreement_number marked done by the Paxos client.
  if agreement_number > px.done[px.peers[px.me]] {
    px.done[px.peers[px.me]] = agreement_number
  }
  //fmt.Printf("Paxos Done (%s): client_said: %d, my_h_done: %d\n", short_name(px.peers[px.me], 7), agreement_number, px.done[px.peers[px.me]])
}


/* 
Client wants the highest agreement instance number known to this peer. 
Returns -1 if no agreement instances are known (i.e. no AgreementState entries 
have been added to the px.state map)
*/
func (px *Paxos) Max() int {
  px.mu.Lock()
  defer px.mu.Unlock()

  max_agreement_instance_number := -1
  for agreement_number, _ := range px.state {
    if agreement_number > max_agreement_instance_number {
      max_agreement_instance_number = agreement_number
    }
  }
  return max_agreement_instance_number
}

//
// Min() should return one more than the minimum among z_i,
// where z_i is the highest number ever passed
// to Done() on peer i. A peers z_i is -1 if it has
// never called Done().
//
// Paxos is required to have forgotten all information
// about any instances it knows that are < Min().
// The point is to free up memory in long-running
// Paxos-based servers.
//
// It is illegal to call Done(i) on a peer and
// then call Start(j) on that peer for any j <= i.
//
// Paxos peers need to exchange their highest Done()
// arguments in order to implement Min(). These
// exchanges can be piggybacked on ordinary Paxos
// agreement protocol messages, so it is OK if one
// peers Min does not reflect another Peers Done()
// until after the next instance is agreed to.
//
// The fact that Min() is defined as a minimum over
// *all* Paxos peers means that Min() cannot increase until
// all peers have been heard from. So if a peer is dead
// or unreachable, other peers Min()s will not increase
// even if all reachable peers call Done. The reason for
// this is that when the unreachable peer comes back to
// life, it will need to catch up on instances that it
// missed -- the other peers therefor cannot forget these
// instances.
// 
func (px *Paxos) Min() int {
  px.mu.Lock()
  defer px.mu.Unlock()
  // Minimum agreement_number whose agreementstate is still maintained in px.state
  return px.minimum_done_number() + 1
}

/* The application wants to know whether this peer thinks an Agreement 
instance has been decided upon, and if so what the agreed value is.
Status() should just inspect the local peers AgreementState; it should not contact 
other Paxos peers.
If an agreement was reached, but all replica server clients of Paxos instances 
indicated they no longer needed the decided result, the result was deleted and 
false should be returned.
*/
func (px *Paxos) Status(agreement_number int) (bool, interface{}) {
  px.mu.Lock()
  defer px.mu.Unlock()

  if agreement_number <= px.minimum_done_number() {
    return false, nil   // Paxos clients all said ok to delete agreement result.
  }
  _, present := px.state[agreement_number]
  if present && px.state[agreement_number].decided {
    return true, px.state[agreement_number].accepted_proposal.Value
  } 
  return false, nil
}


/*
Paxos Proposer role drives an agreement instance to a decision/agreement. Should be
started as a separate thread.
Acts in the Paxos proposer role to first propose a proposal to the acceptors for 
agreement instance 'agreement_number' and if a majority reply with prepare_ok then
the proposer proceeds to phase 2. 
In phase 2, it sends an accept request to each of the Paxos peers with the proposal
that was sent in the prepare requests. If a majority of peers accept the proposal
then a decision has been made and Decided messages are broadcast to all peers. 
  If a majority was not reached during the prepare phase or the accept phase, execution
loops back the beginning of the proposer_role and a new (higher, but still unique)
proposal number is chosen and new proposal with this number created. The only ways
execution can leave the proposer role without this proposed_role thread making a 
decision is if 
* px.still_deciding returns false (indicating a competing proposer role caused a 
decision to be made)
* px.dead is true indicating that the test suite has marked the server as dead and 
thread execution should stop.
*/
func (px *Paxos) proposer_role(agreement_number int, proposal_value interface{}) {
  var done_proposing = false
  var majority_prepare bool
  var high_val_found bool
  var highest_number = -1
  var high_val interface{}
  
  for !done_proposing && px.still_deciding(agreement_number) && !px.dead {
    
    // Generate the next number that is larger than highest_number
    proposal_number := px.next_proposal_number(agreement_number, highest_number)

    // Broadcast prepare request for agreement instance 'agreement_number' to Paxos acceptors.
    //fmt.Printf("Proposer [PrepareStage] (%s): agree_num: %d, prop: %d, val: %v\n", short_name(px.peers[px.me], 7), agreement_number, proposal_number, proposal_value)
    var proposal = &Proposal{Number: proposal_number, Value: proposal_value}
    replies_from_prepare := px.broadcast_prepare(agreement_number, proposal)

    majority_prepare, highest_number, high_val_found, high_val = px.evaluate_prepare_replies(replies_from_prepare)

    if !majority_prepare || !px.still_deciding(agreement_number) {
      //fmt.Printf("Proposer [PrepareStage] (%s): agree_num: %d, prop: %d, Majority not reached on prepare\n", short_name(px.peers[px.me], 7), agreement_number, proposal_number)    
      //runtime.Gosched()
      time.Sleep(time.Duration(rand.Intn(100)))
      continue
    }

    if high_val_found {
      // Accept request should have value v, where v is the value of highest-number among prepare replies
      proposal.Value = high_val
    }
    // Otherwise, the value may be kept at what the application calling px.Start requested.
    //fmt.Printf("Proposer [AcceptStage] (%s): agree_num: %d, prop: %d, val: %v\n", short_name(px.peers[px.me], 7), agreement_number, proposal_number, proposal.Value)
    replies_from_accept := px.broadcast_accept(agreement_number, proposal)
    majority_accept := px.evaluate_accept_replies(replies_from_accept)

    if majority_accept {
      // Broadcast decides
      //fmt.Printf("Proposer [DecisionReached] (%s): agree_num: %d, prop: %d, val: %v\n", short_name(px.peers[px.me], 7), agreement_number, proposal_number, proposal.Value)
      px.broadcast_decided(agreement_number, proposal)
      done_proposing = true
    } else {
      //fmt.Printf("Proposer [AcceptStage] (%s): agree_num: %d, Majority not reached on accept\n", short_name(px.peers[px.me], 7), agreement_number)    
      //runtime.Gosched()
      time.Sleep(time.Duration(rand.Intn(100)))
      continue
    }

  // End of proposing loop  
  }
}


/*
Paxos library instances communicate with one another via exported RPC methods.
Accepts pointers to PrepageArgs and PrepareReply. Method will populate the PrepareReply
and return any errors.
*/
func (px *Paxos) Prepare_handler(args *PrepareArgs, reply *PrepareReply) error {
  px.mu.Lock()
  defer px.mu.Unlock()
  var agreement_number = args.Agreement_number
  var proposal_number = args.Proposal_number

  _, present := px.state[agreement_number]
  if present {
    // continue accepting prepare requests
  } else {
    if !present && agreement_number > px.minimum_done_number() {
      // First hearing of agreement instance from some proposer
      px.state[agreement_number] = px.make_default_agreementstate()
    } else {
      //fmt.Println("Trying to prepare agreement that should not exist Error!!!")
      px.state[agreement_number] = px.make_default_agreementstate()
    }
  }

  if proposal_number > px.state[agreement_number].highest_promised {
    // Promise not to accept proposals numbered less than n
    px.state[agreement_number].set_highest_promised(proposal_number)
    reply.Prepare_ok = true
    reply.Number_promised = proposal_number
    reply.Accepted_proposal = px.state[agreement_number].accepted_proposal
    //fmt.Printf("Prepare_ok (%s): agreement_number: %d, proposal: %v\n", short_name(px.peers[px.me], 7), args.Agreement_number, reply.Accepted_proposal)
    return nil
  }
  reply.Prepare_ok = false
  reply.Number_promised = px.state[agreement_number].highest_promised
  reply.Accepted_proposal = px.state[agreement_number].accepted_proposal
  //fmt.Printf("Prepare_no (%s): agreement_number: %d, proposal: %v\n", short_name(px.peers[px.me], 7), args.Agreement_number, reply.Accepted_proposal)
  return nil
}


/*
Paxos library instances communicate with one another via exported RPC methods.
Accepts pointers to PrepageArgs and PrepareReply. Method will populate the PrepareReply
and return any errors.
*/
func (px *Paxos) Accept_handler(args *AcceptArgs, reply *AcceptReply) error {
  px.mu.Lock()
  defer px.mu.Unlock()

  var agreement_number = args.Agreement_number
  var proposal = args.Proposal

  _, present := px.state[agreement_number]
  if present {
    // continue accepting prepare requests
  } else {
    if !present && agreement_number > px.minimum_done_number() {
      // First hearing of agreement instance from some proposer
      px.state[agreement_number] = px.make_default_agreementstate()
    } else {
      //fmt.Println("Trying to accept agreement that should not exist Error!!!")
      px.state[agreement_number] = px.make_default_agreementstate()
    }
  }

  if proposal.Number >= px.state[agreement_number].highest_promised {
    px.state[agreement_number].set_highest_promised(proposal.Number)
    px.state[agreement_number].set_accepted_proposal(proposal)
    reply.Accept_ok = true
    reply.Highest_done = px.done[px.peers[px.me]]
    //fmt.Printf("Accept_ok (%s): agree_num: %d, prop: %d, val: %v, h_done: %d\n", short_name(px.peers[px.me], 7), args.Agreement_number, args.Proposal.Number, proposal.Value, reply.Highest_done)
    return nil
  }
  reply.Accept_ok = false
  reply.Highest_done = px.done[px.peers[px.me]]
  //fmt.Printf("Accept_no (%s): agree_num: %d, prop: %d, h_done: %d\n", short_name(px.peers[px.me], 7), args.Agreement_number, args.Proposal.Number, reply.Highest_done)
  return nil
}


/*
Paxos library instances communicate with one another via exported RPC methods.
Accepts pointers to DecidedArgs and DecidedReply. Method will populate the DecidedReply
and return any errors.
*/
func (px *Paxos) Decided_handler(args *DecidedArgs, reply *DecidedReply) error {
  px.mu.Lock()
  defer px.mu.Unlock()

  var agreement_number = args.Agreement_number
  var proposal = args.Proposal

  _, present := px.state[agreement_number]
  if !present {
    //fmt.Println("AgreementState should exist in DecidedHandler!!!")
    px.state[agreement_number] = px.make_default_agreementstate()
  } 
  // A leaner never learns that a value has been chosen unless it actually has been.
  px.state[agreement_number].set_decided(true)
  px.state[agreement_number].set_accepted_proposal(proposal)
  //fmt.Printf("Decided (%s): agree_num: %d, prop: %d, val: %v\n", short_name(px.peers[px.me], 7), args.Agreement_number, args.Proposal.Number, args.Proposal.Value)
  return nil
}

/*
Returns a reference to an AgreementState instance initialized with the correct default
values so that it is ready to be used in the px.state map.
The highest seen and highest promised are set to -1 and the proposal number is set to
the px.me index minux the number of peers since each time next_proposal_number is 
called, the number is incremented by the number of peers.
*/
func (px *Paxos) make_default_agreementstate() *AgreementState {
  initial_proposal_number := px.me - px.peer_count
  agrst := AgreementState{highest_promised: -1,
                          decided: false,
                          proposal_number: initial_proposal_number} 
  return &agrst
}

/*
Accepts the number of affirmative/ok replies from acceptors.
Returns a boolean indicating whether that is a majority of the pool of peer 
Paxos instances.
*/
func (px *Paxos) is_majority(ok_reply_count int) bool {
  if ok_reply_count <= (px.peer_count / 2) {
    return false
  }
  return true
}

/*
To guarantee unique proposal numbers, the proposal number is initialized with the index 
of the Paxos instance minus the number of peer Paxos servers. On each call, the 
proposal number is incremented by the number of Paxos peers. This ensures that proposal
numbers used by Paxos peers are unique across the peer set and increasing.
Even if Start is called more than once, notice that the number to use is stored
for each paxos peer for each agreement state, meaning that even those instances will
have unique numbers - the proposal_number in agreement state is updated atomically
because of the lock taken out.
The highest_promised parameter is the highest promised number the proposer has seen 
so continue generating numbers as described above until one it found that is 
LARGER than highest_promised so the next prepare request has a chance of succeeding.
Note that the lock is kinda too coarse since we really
only need to lock a specific AgreementState, but this is fine.
*/
func (px *Paxos) next_proposal_number(agreement_number int, highest_promised int) int {
  // Formally only need to lock a specific AgreementState
  px.mu.Lock()
  defer px.mu.Unlock()

  //fmt.Printf("next_proposal state access (%s): %d, %v\n", short_name(px.peers[px.me], 7), agreement_number, px.state)
  current_proposal_number := px.state[agreement_number].proposal_number
  next_proposal_number := current_proposal_number + px.peer_count
  px.state[agreement_number].set_proposal_number(next_proposal_number)

  // for next_proposal_number <= highest_promised {
  //   // Repeat until a high enough proposal number is found.
  //   current_proposal_number := px.state[agreement_number].proposal_number
  //   next_proposal_number := current_proposal_number + px.peer_count
  //   px.state[agreement_number].set_proposal_number(next_proposal_number)
  // }
  // Multiplier is how many times px.peer_count should be added to increment proposal number
  //multiplier := (highest_promised - current_proposal_number)/

  return next_proposal_number
}


/*
Returns a boolean of whether an agreement instance is still in the process of being
decided, indicating that a proposer should continue trying to reach a decision.
*/
func (px *Paxos) still_deciding(agreement_number int) bool {
  px.mu.Lock()
  defer px.mu.Unlock()

  if agreement_number <= px.minimum_done_number() {
    return false        // Already decided and agreement instance memory freed
  }
  _, present := px.state[agreement_number]
  if present {
    if px.state[agreement_number].decided {
      return false     // already decided
    } else {
      return true      // agreement state is maintained, but no decision yet.
    }
  }
  return false        // agreement instance is not maintained on paxos instance
}


/*
Accepts an agreement instance agreement_number and a reference to a Proposal that should
be broadcast in a prepare request to all Paxos acceptors. Collects and returns a list 
of PrepareReply elements.
Does NOT mutate local px instance or take out any locks.
*/
func (px *Paxos) broadcast_prepare(agreement_number int, proposal *Proposal) []PrepareReply {
  
  var replies_array = make([]PrepareReply, px.peer_count)    // declare and init
  for index, peer := range px.peers {
    if peer == px.peers[px.me] {
      // local_prepare can be used instead of RPC
      replies_array[index] = *(px.local_prepare(agreement_number, proposal.Number))
      continue
    }
    args := &PrepareArgs{}       // declare and init struct with zero-valued fields. 
    args.Agreement_number = agreement_number
    args.Proposal_number = proposal.Number
    var reply PrepareReply       // declare reply so ready to be modified by callee
    // Attempt to contact peer. No reply is equivalent to a vote no.
    call(peer, "Paxos.Prepare_handler", args, &reply)
    replies_array[index] = reply
  }
  return replies_array
}

/*
Accepts an agreement instance agreement_number and a reference to a Proposal that should
be broadcast in an accept request to all Paxos acceptors. Collects and returns a list 
of AcceptReply elements.
Does NOT mutate local px instance or take out any locks.
*/
func (px *Paxos) broadcast_accept(agreement_number int, proposal *Proposal) []AcceptReply {
  
  var replies_array = make([]AcceptReply, px.peer_count)   // declare and init
  for index, peer := range px.peers {
    if peer == px.peers[px.me] {
      // local_accept can be used instead of RPC
      replies_array[index] = *(px.local_accept(agreement_number, proposal))
      continue                
    }
    args := &AcceptArgs{}       // declare and init struct with zero-valued fields. 
    args.Agreement_number = agreement_number
    args.Proposal = proposal
    var reply AcceptReply       // declare reply so ready to be modified by callee
    // Attempt to contact peer. No reply is equivalent to a vote no.
    call(peer, "Paxos.Accept_handler", args, &reply)
    replies_array[index] = reply
    px.update_done_entry(peer, reply.Highest_done)
  }
  return replies_array
}

/*
Accepts an agreement instance agreement_number and a reference to a Proposal that should
be broadcast in a decided request to all Paxos learners.
Does NOT mutate local px instance or take out any locks.
*/
func (px *Paxos) broadcast_decided(agreement_number int, proposal *Proposal) {
  for _, peer := range px.peers {
    if peer == px.peers[px.me] {
      // local_decided can be used instead of RPC
      px.local_decided(agreement_number, proposal)
      continue                   // local_decided should be used instead of RPC
    }
    args := &DecidedArgs{}       // declare and init struct with zero-valued fields. 
    args.Agreement_number = agreement_number
    args.Proposal = proposal
    var reply DecidedReply       // declare reply so ready to be modified by callee
    // Attempt to contact peer. No reply is equivalent to a vote no.
    call(peer, "Paxos.Decided_handler", args, &reply)
  }
  return
}


/*
Simulates the actions of receiving a prepare RPC request but this method is called
locally as a function. Accepts agreement_number and proposal_number, the values that 
would be packaged inside PrepareArgs. 
Returns a pointer to an PrepareReply so all the replies (both local & RPC) can be 
evaluated together.
Since it simulates the Prepare_handler, it takes out a lock on the current Paxos
instance.
*/
func (px *Paxos) local_prepare(agreement_number int, proposal_number int) *PrepareReply {
  px.mu.Lock()
  defer px.mu.Unlock()
  var reply PrepareReply

  _, present := px.state[agreement_number]
  if present {
    // continue accepting prepare requests
  } else {
    if !present && agreement_number > px.minimum_done_number() {
      // First hearing of agreement instance from some proposer
      px.state[agreement_number] = px.make_default_agreementstate()
    } else {
      //fmt.Println("Trying to prepare agreement that should not exist Error!!!")
      px.state[agreement_number] = px.make_default_agreementstate()
    }
  }

  if proposal_number > px.state[agreement_number].highest_promised {
    // Promise not to accept proposals numbered less than n
    px.state[agreement_number].set_highest_promised(proposal_number)
    reply.Prepare_ok = true
    reply.Number_promised = proposal_number
    reply.Accepted_proposal = px.state[agreement_number].accepted_proposal
    //fmt.Printf("Prepare_ok (%s): agreement_number: %d, proposal: %v\n", short_name(px.peers[px.me], 7), agreement_number, reply.Accepted_proposal)
    return &reply
  }
  reply.Prepare_ok = false
  reply.Number_promised = px.state[agreement_number].highest_promised
  reply.Accepted_proposal = px.state[agreement_number].accepted_proposal
  //fmt.Printf("Prepare_no (%s): agreement_number: %d, proposal: %v\n", short_name(px.peers[px.me], 7), agreement_number, reply.Accepted_proposal)
  
  return &reply
}



/*
Simulates the actions of receiving an accept RPC request but this method is called
locally as a function. Accepts agreement_number and proposal, the values that would
be packaged inside AcceptArgs. 
Returns a pointer to an AcceptReply so all the replies (both local & RPC) can be 
evaluated together.
Since it simulates the Accept_handler, it takes out a lock on the current Paxos
instance.
*/
func (px *Paxos) local_accept(agreement_number int, proposal *Proposal) *AcceptReply {
  px.mu.Lock()
  defer px.mu.Unlock()
  var reply AcceptReply

  _, present := px.state[agreement_number]
  if !present {
    //fmt.Println("AgreementState should exist in local_accept!!!")
    px.state[agreement_number] = px.make_default_agreementstate()
  } 

  if proposal.Number >= px.state[agreement_number].highest_promised {
    px.state[agreement_number].set_highest_promised(proposal.Number)
    px.state[agreement_number].set_accepted_proposal(proposal)
    reply.Accept_ok = true
    reply.Highest_done = px.done[px.peers[px.me]]
    //fmt.Printf("Accept_ok (%s): agree_num: %d, prop: %d, val: %v, h_done: %d\n", short_name(px.peers[px.me], 7), agreement_number, proposal.Number, proposal.Value, reply.Highest_done)
    return &reply
  }
  reply.Accept_ok = false
  reply.Highest_done = px.done[px.peers[px.me]]
  //fmt.Printf("Accept_no (%s): agree_num: %d, prop: %d, h_done: %d\n", short_name(px.peers[px.me], 7), agreement_number, proposal.Number, reply.Highest_done)
  return &reply
}


/*
Marks the agreement instance agreement_number as decided and sets the accepted 
proposal. This method is needed because the deaf proposer prohibits a proposer
from receiving RPC calls, in which case we must both broadcast decisions and 
update the local paxos instance.
*/
func (px *Paxos) local_decided(agreement_number int, proposal *Proposal) {
  px.mu.Lock()
  defer px.mu.Unlock()

  _, present := px.state[agreement_number]
  if !present {
    //fmt.Println("AgreementState should exist in local_decided!!!")
    px.state[agreement_number] = px.make_default_agreementstate()
  } 
  // A leaner never learns that a value has been chosen unless it actually has been.
  px.state[agreement_number].set_decided(true)
  px.state[agreement_number].set_accepted_proposal(proposal)
}



/*
Accepts a peer string and the latest received highest done agreement number from
the acceptor. Check that this number is higher than the current highest done value 
stored in px.done for that server and if it is, update the px.done mapping
We technically only need to lock px.done, but locking the paxos instance is fine.
*/
func (px *Paxos) update_done_entry(paxos_peer string, highest_done int) {
  px.mu.Lock()
  defer px.mu.Unlock()
  
  if highest_done > px.done[paxos_peer] {
    px.done[paxos_peer] = highest_done
    //fmt.Printf("Update done (%s): Updated %s's h_done to %d\n", short_name(px.peers[px.me],7), short_name(paxos_peer,7), highest_done)
    px.attempt_free_state()
  }
}

/*
Computes the minimum agreement number marked as done among all the done agreement 
numbers reported back by peers and represented in the px.peers map.
Callee is responsible for taking out a lock on the paxos instance.
*/
func (px *Paxos) minimum_done_number() int {
  var min_done_number = px.done[px.peers[px.me]]
  for _, peers_done_number := range px.done {
    if peers_done_number < min_done_number {
      min_done_number = peers_done_number
    }
  }
  return min_done_number
}

/*
Computes the minimum agreement number in the values of px.done which indicates that
all Paxos peers have been told by their client server that all prior agreement states
are no longer needed. Thus, this Paxos instance may delete state corresponding to
agreements at or before the minimum agreement number in px.done.
Callee is reponsible for attaining a lock on the px.state map and px.done map.
*/
func (px *Paxos) attempt_free_state() {
  
  var min_done_number = px.minimum_done_number()

  //fmt.Printf("Free state (%s): min_done_val: %d\n", short_name(px.peers[px.me],7), min_done_number)
  for agreement_number, _ := range px.state {
    if agreement_number < min_done_number {
      //fmt.Println("DELETE", agreement_number, short_name(px.peers[px.me], 7))
      delete(px.state, agreement_number)
    }
  }

}



/*
Evaluates the replies sent back by Paxos acceptors in response to prepare requests
and checks to see if a majority of them were prepare_ok responses. Also compares all
of the 'Accepted_proposal' fields in replies (representing the highest numbered 
proposal the acceptor has accepted) and determines among these the highest numbered
proposal -> the value of this proposal should be used in the subsequent accept
requests.
Returns bool of whether a majority was reached or not, a boolean indicating whether
a highest accepted proposal was reported back by any acceptors, and the value from the highest
numbered proposal reported by any acceptor in a reply to a prepare request. If no 
highest accepted proposal was reported back, the reported highest_value is simply
an empty interface instance.
Does NOT mutate local px instance or take out any locks.
*/
func (px *Paxos) evaluate_prepare_replies(replies_array []PrepareReply) (bool, int, bool, interface{}){
  var ok_count = 0                  // number replies with prepare_ok = true
  var highest_number = -1           // highest number observed among replies Number_promised
  var highest_proposal *Proposal    // highest numbered proposal reported as accepted by a peer, in a reply
  
  for _, reply := range replies_array {
    if reply.Prepare_ok {
      ok_count += 1
    }
    if reply.Number_promised > highest_number {
      highest_number = reply.Number_promised
    }
    /*Note, reply did not need to be prepare_ok for us to use the value in the highest
    numbered proposal an acceptor reports to have accepted*/
    if reply.Accepted_proposal != nil {
      if highest_proposal == nil {
        // No reply has yet reported a highest proposal accepted
        highest_proposal = reply.Accepted_proposal
      } else if reply.Accepted_proposal.Number > highest_proposal.Number {
        highest_proposal = reply.Accepted_proposal
      }
    }
    // Otherwise, Acceptor has not accepted a proposal.
  }

  if highest_proposal == nil {
    // No reply reported a highest accepted proposal
    return px.is_majority(ok_count), highest_number, false, nil
  }
  /* At least one Accepted_proposal was reported in a reply. The highest value among
  these is reported to be used in the accept request.*/
  return px.is_majority(ok_count), highest_number, true, highest_proposal.Value
}


/*
Evaluates the replies sent back by Paxos acceptors in response to accept requests
and checks to see if a majority of them were accept_ok responses.
Returns bool of whether a majority was reached or not.
Does NOT mutate local px instance or take out any locks.
*/
func (px *Paxos) evaluate_accept_replies(replies_array []AcceptReply) (majority bool){
  var ok_count = 0                  // number replies with accept_ok = true
  for _, reply := range replies_array {
    if reply.Accept_ok {
      ok_count += 1
    }
  }
  return px.is_majority(ok_count)
}


/*
In the tests used by test_test.go, the tail ends of server names are usually unique 
enough to identify the server in printouts.
*/
func short_name(server_name string, end int) string {
  if len(server_name) < end {
    return server_name
  }
  return server_name[len(server_name)-end:]
}




// Make/Kill Paxos instances, RPC call helper
///////////////////////////////////////////////////////////////////////////////


//
<<<<<<< HEAD
// call() sends an RPC to the rpcname handler on server srv
// with arguments args, waits for the reply, and leaves the
// reply in reply. the reply argument should be a pointer
// to a reply structure.
=======
// the application wants to know whether this
// peer thinks an instance has been decided,
// and if so what the agreed value is. Status()
// should just inspect the local peer state;
// it should not contact other Paxos peers.
>>>>>>> 82b9acae
//
// the return value is true if the server responded, and false
// if call() was not able to contact the server. in particular,
// the replys contents are only valid if call() returned true.
//
// you should assume that call() will time out and return an
// error after a while if it does not get a reply from the server.
//
// please use call() to send all RPCs, in client.go and server.go.
// please do not change this function.
//
func call(srv string, name string, args interface{}, reply interface{}) bool {
  c, err := rpc.Dial("unix", srv)
  if err != nil {
    err1 := err.(*net.OpError)
    if err1.Err != syscall.ENOENT && err1.Err != syscall.ECONNREFUSED {
      fmt.Printf("paxos Dial() failed: %v\n", err1)
    }
    return false
  }
  defer c.Close()
    
  err = c.Call(name, args, reply)
  if err == nil {
    return true
  }
  return false
}


//
// tell the peer to shut itself down.
// for testing.
// please do not change this function.
//
func (px *Paxos) Kill() {
  px.dead = true
  if px.l != nil {
    px.l.Close()
  }
}


//
// the application wants to create a paxos peer.
// the ports of all the paxos peers (including this one)
// are in peers[]. this servers port is peers[me].
//
func Make(peers []string, me int, rpcs *rpc.Server) *Paxos {
  px := &Paxos{}
  px.peers = peers
  px.me = me
  // Your initialization code here.
  px.peer_count = len(peers)
  px.state = map[int]*AgreementState{}
  px.done = map[string]int{}
  for _, peer := range px.peers {
    // First agreement instance agreement_number is 0. Initially clients have not marked it done.
    px.done[peer] = -1     
  }
  
  if rpcs != nil {
    // caller will create socket &c
    rpcs.Register(px)
  } else {
    rpcs = rpc.NewServer()
    rpcs.Register(px)

    // prepare to receive connections from clients.
    // change "unix" to "tcp" to use over a network.
    os.Remove(peers[me]) // only needed for "unix"
    l, e := net.Listen("unix", peers[me]);
    if e != nil {
      log.Fatal("listen error: ", e);
    }
    px.l = l
    
    // please do not change any of the following code,
    // or do anything to subvert it.
    
    // create a thread to accept RPC connections
    go func() {
      for px.dead == false {
        conn, err := px.l.Accept()
        if err == nil && px.dead == false {
          if px.unreliable && (rand.Int63() % 1000) < 100 {
            // discard the request.
            conn.Close()
          } else if px.unreliable && (rand.Int63() % 1000) < 200 {
            // process the request but force discard of reply.
            c1 := conn.(*net.UnixConn)
            f, _ := c1.File()
            err := syscall.Shutdown(int(f.Fd()), syscall.SHUT_WR)
            if err != nil {
              fmt.Printf("shutdown: %v\n", err)
            }
            px.rpcCount++
            go rpcs.ServeConn(conn)
          } else {
            px.rpcCount++
            go rpcs.ServeConn(conn)
          }
        } else if err == nil {
          conn.Close()
        }
        if err != nil && px.dead == false {
          fmt.Printf("Paxos(%v) accept: %v\n", me, err.Error())
        }
      }
    }()
  }


  return px
}<|MERGE_RESOLUTION|>--- conflicted
+++ resolved
@@ -768,18 +768,15 @@
 
 
 //
-<<<<<<< HEAD
 // call() sends an RPC to the rpcname handler on server srv
 // with arguments args, waits for the reply, and leaves the
 // reply in reply. the reply argument should be a pointer
 // to a reply structure.
-=======
 // the application wants to know whether this
 // peer thinks an instance has been decided,
 // and if so what the agreed value is. Status()
 // should just inspect the local peer state;
 // it should not contact other Paxos peers.
->>>>>>> 82b9acae
 //
 // the return value is true if the server responded, and false
 // if call() was not able to contact the server. in particular,
